--- conflicted
+++ resolved
@@ -195,16 +195,9 @@
         }
         else
         {
-<<<<<<< HEAD
-            std::ostringstream oss;
-            oss << "Data size check failed. State size was '" << size
-                << "' and downloaded size was '" << res.data().size() << "'";
-            throw ArbiterError(oss.str());
-=======
             throw ArbiterError(
                     "Data size check failed - got " + std::to_string(size) +
                     " of " + std::to_string(res.data().size()) + " bytes.");
->>>>>>> 875369db
         }
     }
     else
