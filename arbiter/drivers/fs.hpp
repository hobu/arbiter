--- conflicted
+++ resolved
@@ -44,11 +44,7 @@
 
     /** @brief Performs tilde expansion to a fully-qualified path, if possible.
      */
-<<<<<<< HEAD
-	ARBITER_DLL std::string expandTilde(std::string path);
-=======
     ARBITER_DLL std::string expandTilde(std::string path);
->>>>>>> effcbcf1
 
     /** @brief Get temporary path from environment. */
     ARBITER_DLL std::string getTempPath();
