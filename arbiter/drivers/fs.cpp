#ifndef ARBITER_IS_AMALGAMATION
#include <arbiter/arbiter.hpp>
#include <arbiter/drivers/fs.hpp>
#include <arbiter/util/util.hpp>
#endif

#ifndef ARBITER_WINDOWS
#include <glob.h>
#include <sys/stat.h>
#else
<<<<<<< HEAD
#define UNICODE
=======

>>>>>>> 333088e3
#include <locale>
#include <codecvt>
#include <windows.h>
#endif

#include <algorithm>
#include <cstdlib>
#include <fstream>
#include <ios>
#include <istream>

#ifdef ARBITER_CUSTOM_NAMESPACE
namespace ARBITER_CUSTOM_NAMESPACE
{
#endif

namespace arbiter
{

namespace
{
    // Binary output, overwriting any existing file with a conflicting name.
    const std::ios_base::openmode binaryTruncMode(
            std::ofstream::binary |
            std::ofstream::out |
            std::ofstream::trunc);

    const std::string home(([]()
    {
        std::string s;

#ifndef ARBITER_WINDOWS
        if (auto home = util::env("HOME")) s = *home;
#else
        if (auto userProfile = util::env("USERPROFILE"))
        {
            s = *userProfile;
        }
        else
        {
            auto homeDrive(util::env("HOMEDRIVE"));
            auto homePath(util::env("HOMEPATH"));

            if (homeDrive && homePath) s = *homeDrive + *homePath;
        }
#endif
        if (s.empty()) std::cout << "No home directory found" << std::endl;

        return s;
    })());
}

namespace drivers
{

std::unique_ptr<Fs> Fs::create(const Json::Value&)
{
    return std::unique_ptr<Fs>(new Fs());
}

std::unique_ptr<std::size_t> Fs::tryGetSize(std::string path) const
{
    std::unique_ptr<std::size_t> size;

    path = fs::expandTilde(path);

    std::ifstream stream(path, std::ios::in | std::ios::binary);

    if (stream.good())
    {
        stream.seekg(0, std::ios::end);
        size.reset(new std::size_t(stream.tellg()));
    }

    return size;
}

bool Fs::get(std::string path, std::vector<char>& data) const
{
    bool good(false);

    path = fs::expandTilde(path);
    std::ifstream stream(path, std::ios::in | std::ios::binary);

    if (stream.good())
    {
        stream.seekg(0, std::ios::end);
        data.resize(static_cast<std::size_t>(stream.tellg()));
        stream.seekg(0, std::ios::beg);
        stream.read(data.data(), data.size());
        stream.close();
        good = true;
    }

    return good;
}

void Fs::put(std::string path, const std::vector<char>& data) const
{
    path = fs::expandTilde(path);
    std::ofstream stream(path, binaryTruncMode);

    if (!stream.good())
    {
        throw ArbiterError("Could not open " + path + " for writing");
    }

    stream.write(data.data(), data.size());

    if (!stream.good())
    {
        throw ArbiterError("Error occurred while writing " + path);
    }
}

void Fs::copy(std::string src, std::string dst) const
{
    src = fs::expandTilde(src);
    dst = fs::expandTilde(dst);

    std::ifstream instream(src, std::ifstream::in | std::ifstream::binary);
    if (!instream.good())
    {
        throw ArbiterError("Could not open " + src + " for reading");
    }
    instream >> std::noskipws;

<<<<<<< HEAD
    globfree(&buffer);
#else
    std::wstring_convert<std::codecvt_utf8_utf16<wchar_t>> converter;
    const std::wstring wide(converter.from_bytes(path));

	LPWIN32_FIND_DATAW* data;
	data = (LPWIN32_FIND_DATAW*) malloc(1 * sizeof(LPWIN32_FIND_DATAW));

    HANDLE hFind(FindFirstFileW(wide.c_str(), *data));

    if (hFind != INVALID_HANDLE_VALUE)
    {
        do
        {
            if (((*data)->dwFileAttributes & FILE_ATTRIBUTE_DIRECTORY) == 0)
            {
                results.push_back(converter.to_bytes((*data)->cFileName));
            }
        }
        while (FindNextFileW(hFind, *data));
=======
    std::ofstream outstream(dst, binaryTruncMode);
    if (!outstream.good())
    {
        throw ArbiterError("Could not open " + dst + " for writing");
>>>>>>> 333088e3
    }

    outstream << instream.rdbuf();
}

std::vector<std::string> Fs::glob(std::string path, bool verbose) const
{
    return fs::glob(path);
}

} // namespace drivers

namespace fs
{

bool mkdirp(std::string raw)
{
#ifndef ARBITER_WINDOWS
    const std::string dir(([&raw]()
    {
        std::string s(expandTilde(raw));

        // Remove consecutive slashes.  For Windows, we'll need to be careful
        // not to remove drive letters like C:\\.
        const auto end = std::unique(s.begin(), s.end(), [](char l, char r){
            return util::isSlash(l) && util::isSlash(r);
        });

        s = std::string(s.begin(), end);
        if (s.size() && util::isSlash(s.back())) s.pop_back();
        return s;
    })());

    auto it(dir.begin());
    const auto end(dir.cend());

    do
    {
        it = std::find_if(++it, end, util::isSlash);

        const std::string cur(dir.begin(), it);
        const bool err(::mkdir(cur.c_str(), S_IRWXU | S_IRGRP | S_IROTH));
        if (err && errno != EEXIST) return false;
    }
    while (it != end);

    return true;

#else
    throw ArbiterError("Windows mkdirp not done yet.");
#endif
}

bool remove(std::string filename)
{
    filename = expandTilde(filename);

#ifndef ARBITER_WINDOWS
    return ::remove(filename.c_str()) == 0;
#else
    throw ArbiterError("Windows remove not done yet.");
#endif
}

namespace
{
    struct Globs
    {
        std::vector<std::string> files;
        std::vector<std::string> dirs;
    };

    Globs globOne(std::string path)
    {
        Globs results;

#ifndef ARBITER_WINDOWS
        glob_t buffer;
        struct stat info;

        ::glob(path.c_str(), GLOB_NOSORT | GLOB_MARK, 0, &buffer);

        for (std::size_t i(0); i < buffer.gl_pathc; ++i)
        {
            const std::string val(buffer.gl_pathv[i]);

            if (stat(val.c_str(), &info) == 0)
            {
                if (S_ISREG(info.st_mode)) results.files.push_back(val);
                else if (S_ISDIR(info.st_mode)) results.dirs.push_back(val);
            }
            else
            {
                throw ArbiterError("Error globbing - POSIX stat failed");
            }
        }

        globfree(&buffer);
#else
<<<<<<< HEAD
		char* user_profile = 0;
		char* home_path = 0;
		char* home_drive = 0;
		size_t len(0);
		errno_t err(0);
		err = _dupenv_s(&user_profile, &len, "USERPROFILE");
		err = _dupenv_s(&home_drive, &len, "HOMEDRIVE");
		err = _dupenv_s(&home_path, &len, "HOMEPATH");

        if (
                !user_profile &&
                !(home_drive && home_path))
=======
        std::wstring_convert<std::codecvt_utf8_utf16<wchar_t>> converter;
        const std::wstring wide(converter.from_bytes(path));

        LPWIN32_FIND_DATAW data{};
        HANDLE hFind(FindFirstFileW(wide.c_str(), data));

        if (hFind != INVALID_HANDLE_VALUE)
>>>>>>> 333088e3
        {
            do
            {
                if ((data->dwFileAttributes & FILE_ATTRIBUTE_DIRECTORY) == 0)
                {
                    results.files.push_back(
                            converter.to_bytes(data->cFileName));
                }
                else
                {
                    results.dirs.push_back(converter.to_bytes(data->cFileName));
                }
            }
            while (FindNextFileW(hFind, data));
        }
<<<<<<< HEAD

		std::string merged = std::string(home_drive) + std::string(home_path);
		static const std::string home(user_profile ? user_profile : merged);
=======
>>>>>>> 333088e3
#endif

        return results;
    }

    std::vector<std::string> walk(std::string dir)
    {
        std::vector<std::string> paths;
        paths.push_back(dir);

        for (const auto& d : globOne(dir + '*').dirs)
        {
            const auto next(walk(d));
            paths.insert(paths.end(), next.begin(), next.end());
        }

        return paths;
    }
}

std::vector<std::string> glob(std::string path)
{
    std::vector<std::string> results;

    path = fs::expandTilde(path);

    if (path.find('*') == std::string::npos)
    {
        results.push_back(path);
        return results;
    }

    std::vector<std::string> dirs;

    const std::size_t recPos(path.find("**"));
    if (recPos != std::string::npos)
    {
        // Convert this recursive glob into multiple non-recursive ones.
        const auto pre(path.substr(0, recPos));     // Cut off before the '*'.
        const auto post(path.substr(recPos + 1));   // Includes the second '*'.

        for (const auto d : walk(pre)) dirs.push_back(d + post);
    }
    else
    {
        dirs.push_back(path);
    }

    for (const auto& p : dirs)
    {
        Globs globs(globOne(p));
        results.insert(results.end(), globs.files.begin(), globs.files.end());
    }

    return results;
}

std::string expandTilde(std::string in)
{
    std::string out(in);

    if (!in.empty() && in.front() == '~')
    {
        if (home.empty()) throw ArbiterError("No home directory found");

        out = home + in.substr(1);
    }

    return out;
}

std::string getTempPath()
{
#ifndef ARBITER_WINDOWS
    if (const auto t = util::env("TMPDIR"))     return *t;
    if (const auto t = util::env("TMP"))        return *t;
    if (const auto t = util::env("TEMP"))       return *t;
    if (const auto t = util::env("TEMPDIR"))    return *t;
    return "/tmp";
#else
    std::vector<char> path(MAX_PATH, '\0');
    if (GetTempPath(MAX_PATH, path.data())) return path.data();
    else throw ArbiterError("Could not find a temp path.");
#endif
}

LocalHandle::LocalHandle(const std::string localPath, const bool isRemote)
    : m_localPath(expandTilde(localPath))
    , m_erase(isRemote)
{ }

LocalHandle::~LocalHandle()
{
    if (m_erase) fs::remove(fs::expandTilde(m_localPath));
}

} // namespace fs
} // namespace arbiter

#ifdef ARBITER_CUSTOM_NAMESPACE
}
#endif
<|MERGE_RESOLUTION|>--- conflicted
+++ resolved
@@ -8,11 +8,7 @@
 #include <glob.h>
 #include <sys/stat.h>
 #else
-<<<<<<< HEAD
-#define UNICODE
-=======
-
->>>>>>> 333088e3
+
 #include <locale>
 #include <codecvt>
 #include <windows.h>
@@ -140,33 +136,10 @@
     }
     instream >> std::noskipws;
 
-<<<<<<< HEAD
-    globfree(&buffer);
-#else
-    std::wstring_convert<std::codecvt_utf8_utf16<wchar_t>> converter;
-    const std::wstring wide(converter.from_bytes(path));
-
-	LPWIN32_FIND_DATAW* data;
-	data = (LPWIN32_FIND_DATAW*) malloc(1 * sizeof(LPWIN32_FIND_DATAW));
-
-    HANDLE hFind(FindFirstFileW(wide.c_str(), *data));
-
-    if (hFind != INVALID_HANDLE_VALUE)
-    {
-        do
-        {
-            if (((*data)->dwFileAttributes & FILE_ATTRIBUTE_DIRECTORY) == 0)
-            {
-                results.push_back(converter.to_bytes((*data)->cFileName));
-            }
-        }
-        while (FindNextFileW(hFind, *data));
-=======
     std::ofstream outstream(dst, binaryTruncMode);
     if (!outstream.good())
     {
         throw ArbiterError("Could not open " + dst + " for writing");
->>>>>>> 333088e3
     }
 
     outstream << instream.rdbuf();
@@ -266,20 +239,6 @@
 
         globfree(&buffer);
 #else
-<<<<<<< HEAD
-		char* user_profile = 0;
-		char* home_path = 0;
-		char* home_drive = 0;
-		size_t len(0);
-		errno_t err(0);
-		err = _dupenv_s(&user_profile, &len, "USERPROFILE");
-		err = _dupenv_s(&home_drive, &len, "HOMEDRIVE");
-		err = _dupenv_s(&home_path, &len, "HOMEPATH");
-
-        if (
-                !user_profile &&
-                !(home_drive && home_path))
-=======
         std::wstring_convert<std::codecvt_utf8_utf16<wchar_t>> converter;
         const std::wstring wide(converter.from_bytes(path));
 
@@ -287,7 +246,6 @@
         HANDLE hFind(FindFirstFileW(wide.c_str(), data));
 
         if (hFind != INVALID_HANDLE_VALUE)
->>>>>>> 333088e3
         {
             do
             {
@@ -303,12 +261,6 @@
             }
             while (FindNextFileW(hFind, data));
         }
-<<<<<<< HEAD
-
-		std::string merged = std::string(home_drive) + std::string(home_path);
-		static const std::string home(user_profile ? user_profile : merged);
-=======
->>>>>>> 333088e3
 #endif
 
         return results;
