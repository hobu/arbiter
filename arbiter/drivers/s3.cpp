--- conflicted
+++ resolved
@@ -231,13 +231,8 @@
         http::Pool& pool,
         const AwsAuth auth,
         const std::string region,
-<<<<<<< HEAD
         const bool sse)
-    : m_pool(pool)
-=======
-        const std::string sseKey)
     : Http(pool)
->>>>>>> 19bf2bfd
     , m_auth(auth)
     , m_region(region)
     , m_baseUrl(getBaseUrl(region))
@@ -404,17 +399,9 @@
 {
     const Resource resource(m_baseUrl, rawPath);
 
-<<<<<<< HEAD
     Headers headers(m_baseHeaders);
-=======
-    Headers headers(userHeaders);
-
-    if (m_sseHeaders)
-    {
-        headers.insert(m_sseHeaders->begin(), m_sseHeaders->end());
-    }
-
->>>>>>> 19bf2bfd
+    headers.insert(userHeaders.begin(), userHeaders.end());
+
     const AuthV4 authV4(
             "PUT",
             m_region,
