--- conflicted
+++ resolved
@@ -12,128 +12,8 @@
 #include <cstring>
 #include <iostream>
 
-<<<<<<< HEAD
-#ifdef ARBITER_CUSTOM_NAMESPACE
-namespace ARBITER_CUSTOM_NAMESPACE
-{
-#endif
-
 namespace arbiter
 {
-
-namespace
-{
-    struct PutData
-    {
-        PutData(const std::vector<char>& data)
-            : data(data)
-            , offset(0)
-        { }
-
-        const std::vector<char>& data;
-        std::size_t offset;
-    };
-
-    std::size_t getCb(
-            const char* in,
-            std::size_t size,
-            std::size_t num,
-            std::vector<char>* out)
-    {
-        const std::size_t fullBytes(size * num);
-        const std::size_t startSize(out->size());
-
-        out->resize(out->size() + fullBytes);
-        std::memcpy(out->data() + startSize, in, fullBytes);
-
-        return fullBytes;
-    }
-
-    std::size_t putCb(
-            char* out,
-            std::size_t size,
-            std::size_t num,
-            PutData* in)
-    {
-        const std::size_t fullBytes(
-                std::min(
-                    size * num,
-                    in->data.size() - in->offset));
-        std::memcpy(out, in->data.data() + in->offset, fullBytes);
-
-        in->offset += fullBytes;
-        return fullBytes;
-    }
-
-    std::size_t headerCb(
-            const char *buffer,
-            std::size_t size,
-            std::size_t num,
-            arbiter::Headers* out)
-    {
-        const std::size_t fullBytes(size * num);
-
-        std::string data(buffer, fullBytes);
-        data.erase(std::remove(data.begin(), data.end(), '\n'), data.end());
-        data.erase(std::remove(data.begin(), data.end(), '\r'), data.end());
-
-        const std::size_t split(data.find_first_of(":"));
-
-        // No colon means it isn't a header with data.
-        if (split == std::string::npos) return fullBytes;
-
-        const std::string key(data.substr(0, split));
-        const std::string val(data.substr(split + 1, data.size()));
-
-        (*out)[key] = val;
-
-        return fullBytes;
-    }
-
-    size_t eatLogging(void *out, size_t size, size_t num, void *in)
-    {
-        return size * num;
-    }
-
-    const bool followRedirect(true);
-
-    const std::size_t defaultHttpTimeout(60 * 5);
-
-    const std::map<char, std::string> sanitizers
-    {
-        { ' ', "%20" },
-        { '!', "%21" },
-        { '"', "%22" },
-        { '#', "%23" },
-        { '$', "%24" },
-        { '\'', "%27" },
-        { '(', "%28" },
-        { ')', "%29" },
-        { '*', "%2A" },
-        { '+', "%2B" },
-        { ',', "%2C" },
-        { '/', "%2F" },
-        { ';', "%3B" },
-        { '<', "%3C" },
-        { '>', "%3E" },
-        { '@', "%40" },
-        { '[', "%5B" },
-        { '\\', "%5C" },
-        { ']', "%5D" },
-        { '^', "%5E" },
-        { '`', "%60" },
-        { '{', "%7B" },
-        { '|', "%7C" },
-        { '}', "%7D" },
-        { '~', "%7E" }
-    };
-} // unnamed namespace
-
-=======
-namespace arbiter
-{
-
->>>>>>> 19bf2bfd
 namespace drivers
 {
 
